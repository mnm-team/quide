﻿<Project Sdk="Microsoft.NET.Sdk">
  <PropertyGroup>
    <TargetFramework>netstandard2.0</TargetFramework>
    <OutputType>Library</OutputType>
    <GenerateAssemblyInfo>false</GenerateAssemblyInfo>
  </PropertyGroup>
  <PropertyGroup Condition=" '$(Configuration)|$(Platform)' == 'Debug|AnyCPU' ">
    <DocumentationFile>bin\Debug\Quantum.XML</DocumentationFile>
  </PropertyGroup>
  <PropertyGroup Condition="'$(Configuration)|$(Platform)' == 'Debug|x64'">
    <OutputPath>bin\x64\Debug\</OutputPath>
    <CodeAnalysisRuleSet>MinimumRecommendedRules.ruleset</CodeAnalysisRuleSet>
  </PropertyGroup>
  <PropertyGroup Condition="'$(Configuration)|$(Platform)' == 'Release|x64'">
    <OutputPath>bin\x64\Release\</OutputPath>
    <CodeAnalysisRuleSet>MinimumRecommendedRules.ruleset</CodeAnalysisRuleSet>
  </PropertyGroup>
  <PropertyGroup Condition="'$(Configuration)|$(Platform)' == 'Debug|x86'">
    <OutputPath>bin\x86\Debug\</OutputPath>
    <CodeAnalysisRuleSet>MinimumRecommendedRules.ruleset</CodeAnalysisRuleSet>
  </PropertyGroup>
  <PropertyGroup Condition="'$(Configuration)|$(Platform)' == 'Release|x86'">
    <OutputPath>bin\x86\Release\</OutputPath>
    <CodeAnalysisRuleSet>MinimumRecommendedRules.ruleset</CodeAnalysisRuleSet>
  </PropertyGroup>
  <ItemGroup>
    <PackageReference Include="Microsoft.CSharp" Version="4.7.0" />
    <PackageReference Include="System.Data.DataSetExtensions" Version="4.5.0" />
    <PackageReference Include="Microsoft.DotNet.UpgradeAssistant.Extensions.Default.Analyzers" Version="0.4.410601">
      <PrivateAssets>all</PrivateAssets>
    </PackageReference>
<<<<<<< HEAD
    <PackageReference Include="MathNet.Numerics" Version="4.15.0" />
=======
    <PackageReference Include="MathNet.Numerics" Version="5.0.0" />
>>>>>>> 0a0c0d05
  </ItemGroup>
</Project><|MERGE_RESOLUTION|>--- conflicted
+++ resolved
@@ -29,10 +29,6 @@
     <PackageReference Include="Microsoft.DotNet.UpgradeAssistant.Extensions.Default.Analyzers" Version="0.4.410601">
       <PrivateAssets>all</PrivateAssets>
     </PackageReference>
-<<<<<<< HEAD
-    <PackageReference Include="MathNet.Numerics" Version="4.15.0" />
-=======
     <PackageReference Include="MathNet.Numerics" Version="5.0.0" />
->>>>>>> 0a0c0d05
   </ItemGroup>
 </Project>