--- conflicted
+++ resolved
@@ -1,14 +1,8 @@
 ﻿<Project Sdk="Microsoft.NET.Sdk">
   <PropertyGroup>
-<<<<<<< HEAD
     <TargetFramework>net7.0-windows</TargetFramework>
     <OutputType>Library</OutputType>
     <GenerateAssemblyInfo>false</GenerateAssemblyInfo>
-=======
-    <OutputType>Library</OutputType>
-    <GenerateAssemblyInfo>false</GenerateAssemblyInfo>
-    <TargetFramework>net6.0-windows</TargetFramework>
->>>>>>> 0a0c0d05
   </PropertyGroup>
   <PropertyGroup Condition="'$(Configuration)|$(Platform)' == 'Debug|x64'">
     <OutputPath>bin\x64\Debug\</OutputPath>
@@ -36,10 +30,6 @@
     <PackageReference Include="Microsoft.DotNet.UpgradeAssistant.Extensions.Default.Analyzers" Version="0.4.410601">
       <PrivateAssets>all</PrivateAssets>
     </PackageReference>
-<<<<<<< HEAD
-    <PackageReference Include="MathNet.Numerics" Version="4.15.0" />
-=======
     <PackageReference Include="MathNet.Numerics" Version="5.0.0" />
->>>>>>> 0a0c0d05
   </ItemGroup>
 </Project>